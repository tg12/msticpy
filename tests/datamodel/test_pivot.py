# -------------------------------------------------------------------------
# Copyright (c) Microsoft Corporation. All rights reserved.
# Licensed under the MIT License. See License.txt in the project root for
# license information.
# --------------------------------------------------------------------------
"""Pivot main library test."""
import warnings
from collections import namedtuple
from datetime import datetime, timedelta
from typing import Optional

import pytest
import pytest_check as check
from msticpy.common.timespan import TimeSpan
from msticpy.data import QueryProvider
from msticpy.data.query_container import QueryContainer
from msticpy.datamodel import entities
from msticpy.datamodel.pivot import Pivot
from msticpy.sectools import GeoLiteLookup, TILookup

__author__ = "Ian Hellen"

pytestmark = pytest.mark.filterwarnings("ignore::UserWarning")
# pylint: disable=redefined-outer-name

_KQL_IMP_OK = False
try:
    # pylint: disable=unused-import
    from msticpy.data.drivers import kql_driver

    del kql_driver
    _KQL_IMP_OK = True
except ImportError:
    pass

_SPLUNK_IMP_OK = False
try:
    from msticpy.data.drivers import splunk_driver

    del splunk_driver
    _SPLUNK_IMP_OK = True
except ImportError:
    pass

_IPSTACK_IMP_OK = False
ip_stack_cls: Optional[type]
try:
    from msticpy.sectools import IPStackLookup as ip_stack_cls

    _IPSTACK_IMP_OK = True
except ImportError:
    ip_stack_cls = None

pytestmark = pytest.mark.skipif(not _KQL_IMP_OK, reason="Partial msticpy install")


@pytest.fixture(scope="session")
def data_providers():
    """Return dict of providers."""
    prov_dict = {}
<<<<<<< HEAD
    if _KQL_IMP_OK:
        prov_dict["az_sent_prov"] = QueryProvider("AzureSentinel")
    prov_dict["mdatp_prov"] = QueryProvider("MDE")
    if _SPLUNK_IMP_OK:
        prov_dict["splunk_prov"] = QueryProvider("Splunk")
    prov_dict["ti_lookup"] = TILookup()
    prov_dict["geolite"] = GeoLiteLookup()
=======
    with warnings.catch_warnings():
        warnings.simplefilter("ignore", category=UserWarning)
        if _KQL_IMP_OK:
            prov_dict["az_sent_prov"] = QueryProvider("AzureSentinel")
        prov_dict["mdatp_prov"] = QueryProvider("MDE")
        if _SPLUNK_IMP_OK:
            prov_dict["splunk_prov"] = QueryProvider("Splunk")
        prov_dict["ti_lookup"] = TILookup()
        prov_dict["geolite"] = GeoLiteLookup()

>>>>>>> df194b24
    if _IPSTACK_IMP_OK:
        prov_dict["ip_stack"] = ip_stack_cls()
    return prov_dict


def _reset_entities():
    """Clear any query containers in entities."""
    for entity_name in ("Host", "IpAddress", "Account", "Url"):
        entity = getattr(entities, entity_name)
        for attr in dir(entity):
            if isinstance(getattr(entity, attr), QueryContainer):
                delattr(entity, attr)


PivotTestCase = namedtuple("PivotTestCase", "entity, container, funcs")
_ENTITY_FUNCS = [
    pytest.param(PivotTestCase("Host", "AzureSentinel", 25), id="Host-AzureSentinel"),
    pytest.param(PivotTestCase("Host", "MDE", 2), id="Host-MDE"),
    pytest.param(PivotTestCase("Host", "util", 3), id="Host-util"),
    pytest.param(
        PivotTestCase("IpAddress", "AzureSentinel", 16), id="IpAddress-AzureSentinel"
    ),
    pytest.param(PivotTestCase("IpAddress", "MDE", 2), id="IpAddress-MDE"),
    pytest.param(PivotTestCase("IpAddress", "ti", 8), id="IpAddress-ti"),
    pytest.param(PivotTestCase("IpAddress", "util", 4), id="IpAddress-util"),
    pytest.param(
        PivotTestCase("Account", "AzureSentinel", 19), id="Account-AzureSentinel"
    ),
    pytest.param(PivotTestCase("Account", "MDE", 4), id="Account-MDE"),
    pytest.param(PivotTestCase("Url", "AzureSentinel", 7), id="Url-AzureSentinel"),
    pytest.param(PivotTestCase("Url", "MDE", 2), id="Url-MDE"),
    pytest.param(PivotTestCase("Url", "ti", 4), id="Url-ti"),
    pytest.param(PivotTestCase("Url", "util", 5), id="Url-util"),
]


@pytest.fixture(scope="session")
def _create_pivot_list(data_providers):
    _reset_entities()
    providers = data_providers.values()
    with warnings.catch_warnings():
        warnings.simplefilter("ignore", category=UserWarning)
        return Pivot(providers=providers)


@pytest.mark.parametrize("test_case", _ENTITY_FUNCS)
def test_pivot_providers(_create_pivot_list, test_case):
    """
    Test pivot intialized from provider list.

    Notes
    -----
    Test that the expected number of functions have been added to entities.

    """
    entity = getattr(entities, test_case.entity)
    query_contr = getattr(entity, test_case.container)
    check.is_not_none(query_contr)
    query_attrs = repr(query_contr).split("\n")
    check.greater_equal(len(query_attrs), test_case.funcs)


# # Generate test cases for pivot functions
# def test_gen_tests(_create_pivot):
#     """Function_docstring."""
#     for entity_name in ("Host", "IpAddress", "Account", "Url"):
#         entity = getattr(entities, entity_name)
#         for container in ("AzureSentinel", "Splunk", "MDE", "ti", "util"):
#             query_contr = getattr(entity, container, None)
#             if not query_contr:
#                 continue
#             query_attrs = repr(query_contr).split("\n")
#             piv_case = f'PivotTestCase("{entity_name}", "{container}", {len(query_attrs)})'
#             print(f'    pytest.param({piv_case}, id=f"{entity_name}-{container}"),')
#     assert False


@pytest.fixture(scope="session")
def _create_pivot_ns(data_providers):
    _reset_entities()
    locals().update(data_providers)
    with warnings.catch_warnings():
        warnings.simplefilter("ignore", category=UserWarning)
        return Pivot(namespace=locals())


@pytest.mark.parametrize("test_case", _ENTITY_FUNCS)
def test_pivot_providers_namespace(_create_pivot_ns, test_case):
    """
    Test pivot initialized from globals/namespace.

    Notes
    -----
    Test that the expected number of functions have been added to entities.

    """
    entity = getattr(entities, test_case.entity)
    query_contr = getattr(entity, test_case.container)
    check.is_not_none(query_contr)
    query_attrs = repr(query_contr).split("\n")
    check.greater_equal(len(query_attrs), test_case.funcs)


def _fake_provider_connected(provider):
    # Lie to the query provider so that it will allow the call
    # pylint: disable=protected-access
    provider._query_provider._loaded = True
    provider._query_provider._connected = True
    # pylint: enable=protected-access


class _TimeObj:
    def __init__(self, start, end):
        self.start = start
        self.end = end


def test_pivot_time(data_providers):
    """Function_docstring."""
    providers = data_providers.values()
    end = datetime.utcnow()
    start = end - timedelta(1)
    timespan = TimeSpan(start=start, end=end)
    with warnings.catch_warnings():
        warnings.simplefilter("ignore", category=UserWarning)
        pivot = Pivot(providers=providers, timespan=timespan)
    check.equal(pivot.start, start)
    check.equal(pivot.end, end)

    end = end - timedelta(1)
    start = start - timedelta(1)
    # Test different ways of setting the time
    timespan = TimeSpan(start=start, end=end)
    pivot.timespan = timespan
    check.equal(pivot.start, start)
    check.equal(pivot.end, end)

    pivot.timespan = _TimeObj(start=timespan.start, end=timespan.end)
    check.equal(pivot.start, start)
    check.equal(pivot.end, end)

    pivot.set_timespan(timespan)
    check.equal(pivot.start, start)
    check.equal(pivot.end, end)

    pivot.set_timespan(start=timespan.start, end=timespan.end)
    check.equal(pivot.start, start)
    check.equal(pivot.end, end)

    # Make sure the values provided to queries match.
    _fake_provider_connected(data_providers["az_sent_prov"])

    query = entities.Host.AzureSentinel.SecurityEvent_list_host_processes(
        host_name="test", print=True
    )
    check.is_in(start.isoformat(), query)
    check.is_in(end.isoformat(), query)


EntityQuery = namedtuple("EntityQuery", "entity, args, provider, pivot_func, expected")
_ENTITY_QUERIES = [
    pytest.param(
        EntityQuery(
            "Host",
            dict(HostName="testhost", DnsDomain="contoso.com"),
            "AzureSentinel",
            "SecurityEvent_list_host_processes",
            'Computer has "testhost.contoso.com"',
        ),
        id="Host",
    ),
    pytest.param(
        EntityQuery(
            "Account",
            dict(Name="testacct"),
            "AzureSentinel",
            "SecurityEvent_list_logons_by_account",
            'where Account has "testacct"',
        ),
        id="Account",
    ),
    pytest.param(
        EntityQuery(
            "IpAddress",
            dict(Address="192.168.1.2"),
            "AzureSentinel",
            "Heartbeat_get_info_by_ipaddress",
            '| where ComputerIP == "192.168.1.2"',
        ),
        id="IpAddress",
    ),
]


@pytest.mark.parametrize("test_case", _ENTITY_QUERIES)
def test_entity_attr_funcs(_create_pivot_ns, test_case):
    """Test calling function with entity attributes."""
    # Test entity
    ent_cls = getattr(entities, test_case.entity)
    entity = ent_cls(test_case.args)
    _fake_provider_connected(_create_pivot_ns.get_provider("AzureSentinel"))
    func = getattr(getattr(entity, test_case.provider), test_case.pivot_func)
    query = func(entity, print_query=True)
    check.is_in(test_case.expected, query)


def test_misc_functions(_create_pivot_ns):
    """Test some additional methods of pivot.py."""
    check.greater(len(_create_pivot_ns.providers), 2)
    t_span = TimeSpan(end=datetime.utcnow(), period="1D")
    _create_pivot_ns.edit_query_time(timespan=t_span)
    check.equal(_create_pivot_ns.start, t_span.start)
    check.equal(_create_pivot_ns.end, t_span.end)
    check.equal(_create_pivot_ns.timespan, t_span)


_ENTITY_PIVOTS = [
    pytest.param(entities.Host, 25, id="Host"),
    pytest.param(entities.IpAddress, 25, id="IpAddress"),
    pytest.param(entities.Account, 20, id="Account"),
]


@pytest.mark.parametrize("entity, expected_funcs", _ENTITY_PIVOTS)
def test_entity_list_piv_functions(_create_pivot_list, entity, expected_funcs):
    """Test the pivot_funcs property."""
    check.greater(len(entity.get_pivot_list()), expected_funcs)<|MERGE_RESOLUTION|>--- conflicted
+++ resolved
@@ -58,15 +58,6 @@
 def data_providers():
     """Return dict of providers."""
     prov_dict = {}
-<<<<<<< HEAD
-    if _KQL_IMP_OK:
-        prov_dict["az_sent_prov"] = QueryProvider("AzureSentinel")
-    prov_dict["mdatp_prov"] = QueryProvider("MDE")
-    if _SPLUNK_IMP_OK:
-        prov_dict["splunk_prov"] = QueryProvider("Splunk")
-    prov_dict["ti_lookup"] = TILookup()
-    prov_dict["geolite"] = GeoLiteLookup()
-=======
     with warnings.catch_warnings():
         warnings.simplefilter("ignore", category=UserWarning)
         if _KQL_IMP_OK:
@@ -77,7 +68,6 @@
         prov_dict["ti_lookup"] = TILookup()
         prov_dict["geolite"] = GeoLiteLookup()
 
->>>>>>> df194b24
     if _IPSTACK_IMP_OK:
         prov_dict["ip_stack"] = ip_stack_cls()
     return prov_dict
